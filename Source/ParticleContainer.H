
#ifndef WARPX_ParticleContainer_H_
#define WARPX_ParticleContainer_H_

<<<<<<< HEAD
#include <memory>
#include <map>

#include <AMReX_Particles.H>
#include <AMReX_AmrParGDB.H>
=======
#include <WarpXParticleContainer.H>
#include <PhysicalParticleContainer.H>
#include <LaserParticleContainer.H>
>>>>>>> 7f971f06

//
// MultiParticleContainer holds multiple (nspecies or npsecies+1 when
// using laser) WarpXParticleContainer.  WarpXParticlContainer is
// derived from amrex::ParticleContainer, and it is
// polymorphic. PhysicalParticleContainer and LaserParticleContainer are
// concrete class dervied from WarpXParticlContainer.
//

<<<<<<< HEAD
struct PIdx
{
    enum { // Particle Attributes stored in p.m_data
	w = 0,  // weight
	ux, uy, uz,
	nattribs
    };

    enum { // Particle data stored in partdata
	Ex=0, Ey, Ez, Bx, By, Bz,
	npartdata
    };
};

class MultiParticleContainer;

class WarpXParticleContainer
    : public amrex::ParticleContainer<PIdx::nattribs,0,std::vector<amrex::Particle<PIdx::nattribs,0> > >
{
public:
    friend MultiParticleContainer;

    WarpXParticleContainer (amrex::AmrCore* amr_core, int ispecies);
    virtual ~WarpXParticleContainer() {}

    virtual void AllocData () = 0;

    virtual void InitData () = 0;

    virtual void Evolve (int lev,
			 const amrex::MultiFab& Ex, const amrex::MultiFab& Ey, const amrex::MultiFab& Ez,
			 const amrex::MultiFab& Bx, const amrex::MultiFab& By, const amrex::MultiFab& Bz,
			 amrex::MultiFab& jx, amrex::MultiFab& jy, amrex::MultiFab& jz, amrex::Real dt) = 0;

    std::unique_ptr<amrex::MultiFab> GetChargeDensity(int lev, bool local = false);
 
    void AddNParticles (int n, const amrex::Real* x, const amrex::Real* y, const amrex::Real* z,
			const amrex::Real* vx, const amrex::Real* vy, const amrex::Real* vz,
			int nattr, const amrex::Real* attr, int uniqueparticles);

    void ReadHeader (std::istream& is);

    void WriteHeader (std::ostream& os) const;

    const amrex::ParGDBBase& GDB () const { return *m_gdb; }

    static void ReadParameters ();
   
protected:

    int species_id;

    amrex::Real charge;
    amrex::Real mass;

    static bool do_tiling;
    static amrex::IntVect tile_size;
};

class PhysicalParticleContainer
    : public WarpXParticleContainer
{
public:
    PhysicalParticleContainer (amrex::AmrCore* amr_core, int ispecies);
    virtual ~PhysicalParticleContainer () {}

    virtual void AllocData () override;
    
    virtual void InitData () override;

    virtual void Evolve (int lev,
			 const amrex::MultiFab& Ex, const amrex::MultiFab& Ey, const amrex::MultiFab& Ez,
			 const amrex::MultiFab& Bx, const amrex::MultiFab& By, const amrex::MultiFab& Bz,
			 amrex::MultiFab& jx, amrex::MultiFab& jy, amrex::MultiFab& jz, amrex::Real dt) override;

private:
    // The outermost Array is for AMR level.
    // map's key is grid id and value is an Array. The size of map is the size of local grids.
    // The Array (i.e., the value of the map) has npartdata unique_ptr to another Array.  
    // The size of the map value Array is npartdata.
    // The innermost Array holds a particular data (say Ex or gaminv) for particles on a grid.
    // The size of the innermost array is the number of particles.
    amrex::Array<std::map<int, amrex::Array<std::unique_ptr<amrex::Array<amrex::Real> > > > > m_partdata;
};

class LaserParticleContainer
    : public WarpXParticleContainer
{
public:
    LaserParticleContainer (amrex::AmrCore* amr_core, int ispecies);
    virtual ~LaserParticleContainer () {}

    virtual void AllocData () override;
    
    virtual void InitData () override;

    virtual void Evolve (int lev,
			 const amrex::MultiFab&, const amrex::MultiFab&, const amrex::MultiFab&,
			 const amrex::MultiFab&, const amrex::MultiFab&, const amrex::MultiFab&,
			 amrex::MultiFab& jx, amrex::MultiFab& jy, amrex::MultiFab& jz, amrex::Real dt) override;
};

=======
>>>>>>> 7f971f06
class MultiParticleContainer
{

public:

    MultiParticleContainer (amrex::AmrCore* amr_core);

    ~MultiParticleContainer() {}

    WarpXParticleContainer& GetParticleContainer (int ispecies) {
	return *allcontainers[ispecies];
    }

    void AllocData ();

    void InitData ();

    void Evolve (int lev,
<<<<<<< HEAD
		 const amrex::MultiFab& Ex, const amrex::MultiFab& Ey, const amrex::MultiFab& Ez,
		 const amrex::MultiFab& Bx, const amrex::MultiFab& By, const amrex::MultiFab& Bz,
		 amrex::MultiFab& jx, amrex::MultiFab& jy, amrex::MultiFab& jz, amrex::Real dt);
=======
		 const MultiFab& Ex, const MultiFab& Ey, const MultiFab& Ez,
		 const MultiFab& Bx, const MultiFab& By, const MultiFab& Bz,
		 MultiFab& jx, MultiFab& jy, MultiFab& jz, Real t, Real dt);
>>>>>>> 7f971f06

    std::unique_ptr<amrex::MultiFab> GetChargeDensity(int lev, bool local = false);

    void Checkpoint (const std::string& dir,
		     const std::string& name,
		     bool is_checkpoint) const;

    void Restart (const std::string& dir, const std::string& name);

    void PostRestart ();

    void ReadHeader (std::istream& is);

    void WriteHeader (std::ostream& os) const;

    void Redistribute (bool where_called=false);

    Array<long> NumberOfParticlesInGrid(int lev) const;

    void Increment (MultiFab& mf, int lev);

    void SetParticleBoxArray (int lev, BoxArray& new_ba);
    void SetParticleDistributionMap (int lev, DistributionMapping& new_dm);

private:

    // physical particles (+ laser)
    amrex::Array<std::unique_ptr<WarpXParticleContainer> > allcontainers;

    void ReadParameters ();

    // runtime parameters
    int nspecies = 1;   // physical particles only. If WarpX::use_laser, nspecies+1 == allcontainers.size().
};
#endif /*WARPX_ParticleContainer_H_*/<|MERGE_RESOLUTION|>--- conflicted
+++ resolved
@@ -2,17 +2,14 @@
 #ifndef WARPX_ParticleContainer_H_
 #define WARPX_ParticleContainer_H_
 
-<<<<<<< HEAD
 #include <memory>
 #include <map>
 
 #include <AMReX_Particles.H>
-#include <AMReX_AmrParGDB.H>
-=======
+
 #include <WarpXParticleContainer.H>
 #include <PhysicalParticleContainer.H>
 #include <LaserParticleContainer.H>
->>>>>>> 7f971f06
 
 //
 // MultiParticleContainer holds multiple (nspecies or npsecies+1 when
@@ -22,111 +19,6 @@
 // concrete class dervied from WarpXParticlContainer.
 //
 
-<<<<<<< HEAD
-struct PIdx
-{
-    enum { // Particle Attributes stored in p.m_data
-	w = 0,  // weight
-	ux, uy, uz,
-	nattribs
-    };
-
-    enum { // Particle data stored in partdata
-	Ex=0, Ey, Ez, Bx, By, Bz,
-	npartdata
-    };
-};
-
-class MultiParticleContainer;
-
-class WarpXParticleContainer
-    : public amrex::ParticleContainer<PIdx::nattribs,0,std::vector<amrex::Particle<PIdx::nattribs,0> > >
-{
-public:
-    friend MultiParticleContainer;
-
-    WarpXParticleContainer (amrex::AmrCore* amr_core, int ispecies);
-    virtual ~WarpXParticleContainer() {}
-
-    virtual void AllocData () = 0;
-
-    virtual void InitData () = 0;
-
-    virtual void Evolve (int lev,
-			 const amrex::MultiFab& Ex, const amrex::MultiFab& Ey, const amrex::MultiFab& Ez,
-			 const amrex::MultiFab& Bx, const amrex::MultiFab& By, const amrex::MultiFab& Bz,
-			 amrex::MultiFab& jx, amrex::MultiFab& jy, amrex::MultiFab& jz, amrex::Real dt) = 0;
-
-    std::unique_ptr<amrex::MultiFab> GetChargeDensity(int lev, bool local = false);
- 
-    void AddNParticles (int n, const amrex::Real* x, const amrex::Real* y, const amrex::Real* z,
-			const amrex::Real* vx, const amrex::Real* vy, const amrex::Real* vz,
-			int nattr, const amrex::Real* attr, int uniqueparticles);
-
-    void ReadHeader (std::istream& is);
-
-    void WriteHeader (std::ostream& os) const;
-
-    const amrex::ParGDBBase& GDB () const { return *m_gdb; }
-
-    static void ReadParameters ();
-   
-protected:
-
-    int species_id;
-
-    amrex::Real charge;
-    amrex::Real mass;
-
-    static bool do_tiling;
-    static amrex::IntVect tile_size;
-};
-
-class PhysicalParticleContainer
-    : public WarpXParticleContainer
-{
-public:
-    PhysicalParticleContainer (amrex::AmrCore* amr_core, int ispecies);
-    virtual ~PhysicalParticleContainer () {}
-
-    virtual void AllocData () override;
-    
-    virtual void InitData () override;
-
-    virtual void Evolve (int lev,
-			 const amrex::MultiFab& Ex, const amrex::MultiFab& Ey, const amrex::MultiFab& Ez,
-			 const amrex::MultiFab& Bx, const amrex::MultiFab& By, const amrex::MultiFab& Bz,
-			 amrex::MultiFab& jx, amrex::MultiFab& jy, amrex::MultiFab& jz, amrex::Real dt) override;
-
-private:
-    // The outermost Array is for AMR level.
-    // map's key is grid id and value is an Array. The size of map is the size of local grids.
-    // The Array (i.e., the value of the map) has npartdata unique_ptr to another Array.  
-    // The size of the map value Array is npartdata.
-    // The innermost Array holds a particular data (say Ex or gaminv) for particles on a grid.
-    // The size of the innermost array is the number of particles.
-    amrex::Array<std::map<int, amrex::Array<std::unique_ptr<amrex::Array<amrex::Real> > > > > m_partdata;
-};
-
-class LaserParticleContainer
-    : public WarpXParticleContainer
-{
-public:
-    LaserParticleContainer (amrex::AmrCore* amr_core, int ispecies);
-    virtual ~LaserParticleContainer () {}
-
-    virtual void AllocData () override;
-    
-    virtual void InitData () override;
-
-    virtual void Evolve (int lev,
-			 const amrex::MultiFab&, const amrex::MultiFab&, const amrex::MultiFab&,
-			 const amrex::MultiFab&, const amrex::MultiFab&, const amrex::MultiFab&,
-			 amrex::MultiFab& jx, amrex::MultiFab& jy, amrex::MultiFab& jz, amrex::Real dt) override;
-};
-
-=======
->>>>>>> 7f971f06
 class MultiParticleContainer
 {
 
@@ -145,15 +37,9 @@
     void InitData ();
 
     void Evolve (int lev,
-<<<<<<< HEAD
 		 const amrex::MultiFab& Ex, const amrex::MultiFab& Ey, const amrex::MultiFab& Ez,
 		 const amrex::MultiFab& Bx, const amrex::MultiFab& By, const amrex::MultiFab& Bz,
-		 amrex::MultiFab& jx, amrex::MultiFab& jy, amrex::MultiFab& jz, amrex::Real dt);
-=======
-		 const MultiFab& Ex, const MultiFab& Ey, const MultiFab& Ez,
-		 const MultiFab& Bx, const MultiFab& By, const MultiFab& Bz,
-		 MultiFab& jx, MultiFab& jy, MultiFab& jz, Real t, Real dt);
->>>>>>> 7f971f06
+		 amrex::MultiFab& jx, amrex::MultiFab& jy, amrex::MultiFab& jz, amrex::Real, amrex::Real dt);
 
     std::unique_ptr<amrex::MultiFab> GetChargeDensity(int lev, bool local = false);
 
