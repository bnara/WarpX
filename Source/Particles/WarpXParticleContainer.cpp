--- conflicted
+++ resolved
@@ -389,11 +389,6 @@
         &dt, &dx[0], &dx[1], &dx[2],
         &WarpX::nox,&WarpX::noy,&WarpX::noz, &j_is_nodal,
         &lvect,&WarpX::current_deposition_algo);
-<<<<<<< HEAD
-    
-=======
-
->>>>>>> a9dde519
 #ifdef WARPX_RZ
     warpx_current_deposition_rz_volume_scaling(
         jx_ptr, &ngJ, jxntot.getVect(),
