--- conflicted
+++ resolved
@@ -342,89 +342,11 @@
 #endif
 
       BL_PROFILE_VAR_START(blp_pxr_cd);
-<<<<<<< HEAD
-      if (j_is_nodal) {
-          const Real* p_wp = wp.dataPtr();
-          const Real* p_gaminv = m_giv[thread_num].dataPtr();
-          const Real* p_uxp = uxp.dataPtr();
-          const Real* p_uyp = uyp.dataPtr();
-          const Real* p_uzp = uzp.dataPtr();
-          AsyncArray<Real> wptmp_aa(np_current);
-          Real* const wptmp = wptmp_aa.data();
-          const Box& tile_box = pti.tilebox();
-#if (AMREX_SPACEDIM == 3)
-          const long nx = tile_box.length(0);
-          const long ny = tile_box.length(1);
-          const long nz = tile_box.length(2);
-#else
-          const long nx = tile_box.length(0);
-          const long ny = 0;
-          const long nz = tile_box.length(1);
-#endif
-          amrex::ParallelFor (np_current, [=] AMREX_GPU_DEVICE (long ip) {
-                  wptmp[ip] = p_wp[ip] * p_gaminv[ip] * p_uxp[ip];
-          });
-          warpx_charge_deposition(jx_ptr, &np_current,
-                                  m_xp[thread_num].dataPtr(),
-                                  m_yp[thread_num].dataPtr(),
-                                  m_zp[thread_num].dataPtr(),
-                                  wptmp,
-                                  &this->charge,
-                                  &xyzmin[0], &xyzmin[1], &xyzmin[2],
-                                  &dx[0], &dx[1], &dx[2], &nx, &ny, &nz,
-                                  &ngJ, &ngJ, &ngJ,
-                                  &WarpX::nox,&WarpX::noy,&WarpX::noz,
-                                  &lvect, &WarpX::current_deposition_algo);
-          amrex::ParallelFor (np_current, [=] AMREX_GPU_DEVICE (long ip) {
-                  wptmp[ip] = p_wp[ip] * p_gaminv[ip] * p_uyp[ip];
-          });
-          warpx_charge_deposition(jy_ptr, &np_current,
-                                  m_xp[thread_num].dataPtr(),
-                                  m_yp[thread_num].dataPtr(),
-                                  m_zp[thread_num].dataPtr(),
-                                  wptmp,
-                                  &this->charge,
-                                  &xyzmin[0], &xyzmin[1], &xyzmin[2],
-                                  &dx[0], &dx[1], &dx[2], &nx, &ny, &nz,
-                                  &ngJ, &ngJ, &ngJ,
-                                  &WarpX::nox,&WarpX::noy,&WarpX::noz,
-                                  &lvect, &WarpX::current_deposition_algo);
-          amrex::ParallelFor (np_current, [=] AMREX_GPU_DEVICE (long ip) {
-                  wptmp[ip] = p_wp[ip] * p_gaminv[ip] * p_uzp[ip];
-          });
-          warpx_charge_deposition(jz_ptr, &np_current,
-                                  m_xp[thread_num].dataPtr(),
-                                  m_yp[thread_num].dataPtr(),
-                                  m_zp[thread_num].dataPtr(),
-                                  wptmp,
-                                  &this->charge,
-                                  &xyzmin[0], &xyzmin[1], &xyzmin[2],
-                                  &dx[0], &dx[1], &dx[2], &nx, &ny, &nz,
-                                  &ngJ, &ngJ, &ngJ,
-                                  &WarpX::nox,&WarpX::noy,&WarpX::noz,
-                                  &lvect, &WarpX::current_deposition_algo);
-      } else {
-          warpx_current_deposition(
-                               jx_ptr, &ngJ, jxntot.getVect(),
-                               jy_ptr, &ngJ, jyntot.getVect(),
-                               jz_ptr, &ngJ, jzntot.getVect(),
-                               &WarpX::nmodes,
-                               &np_current,
-                               m_xp[thread_num].dataPtr(),
-                               m_yp[thread_num].dataPtr(),
-                               m_zp[thread_num].dataPtr(),
-                               uxp.dataPtr(), uyp.dataPtr(), uzp.dataPtr(),
-                               m_giv[thread_num].dataPtr(),
-                               wp.dataPtr(), &this->charge,
-                               &xyzmin[0], &xyzmin[1], &xyzmin[2],
-                               &dt, &dx[0], &dx[1], &dx[2],
-                               &WarpX::nox,&WarpX::noy,&WarpX::noz,
-                               &lvect,&WarpX::current_deposition_algo);
-=======
       warpx_current_deposition(
            jx_ptr, &ngJ, jxntot.getVect(),
            jy_ptr, &ngJ, jyntot.getVect(),
            jz_ptr, &ngJ, jzntot.getVect(),
+           &WarpX::nmodes,
            &np_current,
            m_xp[thread_num].dataPtr(),
            m_yp[thread_num].dataPtr(),
@@ -436,7 +358,6 @@
            &dt, &dx[0], &dx[1], &dx[2],
            &WarpX::nox,&WarpX::noy,&WarpX::noz, &j_is_nodal,
            &lvect,&WarpX::current_deposition_algo);
->>>>>>> e4fa67f9
 
 #ifdef WARPX_RZ
        warpx_current_deposition_rz_volume_scaling(
@@ -502,91 +423,11 @@
 
       long ncrse = np - np_current;
       BL_PROFILE_VAR_START(blp_pxr_cd);
-<<<<<<< HEAD
-      if (j_is_nodal) {
-          const Real* p_wp = wp.dataPtr() + np_current;
-          const Real* p_gaminv = m_giv[thread_num].dataPtr() + np_current;
-          const Real* p_uxp = uxp.dataPtr() + np_current;
-          const Real* p_uyp = uyp.dataPtr() + np_current;
-          const Real* p_uzp = uzp.dataPtr() + np_current;
-          AsyncArray<Real> wptmp_aa(ncrse);
-          Real* const wptmp = wptmp_aa.data();
-          const Box& tile_box = pti.tilebox();
-#if (AMREX_SPACEDIM == 3)
-          const long nx = tile_box.length(0);
-          const long ny = tile_box.length(1);
-          const long nz = tile_box.length(2);
-#else
-          const long nx = tile_box.length(0);
-          const long ny = 0;
-          const long nz = tile_box.length(1);
-#endif
-          amrex::ParallelFor (ncrse, [=] AMREX_GPU_DEVICE (long ip) {
-                  wptmp[ip] = p_wp[ip] * p_gaminv[ip] * p_uxp[ip];
-          });
-          warpx_charge_deposition(jx_ptr, &ncrse,
-                                  m_xp[thread_num].dataPtr() +np_current,
-                                  m_yp[thread_num].dataPtr() +np_current,
-                                  m_zp[thread_num].dataPtr() +np_current,
-                                  wptmp,
-                                  &this->charge,
-                                  &cxyzmin_tile[0], &cxyzmin_tile[1], &cxyzmin_tile[2],
-                                  &cdx[0], &cdx[1], &cdx[2], &nx, &ny, &nz,
-                                  &ngJ, &ngJ, &ngJ,
-                                  &WarpX::nox,&WarpX::noy,&WarpX::noz,
-                                  &lvect, &WarpX::current_deposition_algo);
-          amrex::ParallelFor (ncrse, [=] AMREX_GPU_DEVICE (long ip) {
-                  wptmp[ip] = p_wp[ip] * p_gaminv[ip] * p_uyp[ip];
-          });
-          warpx_charge_deposition(jy_ptr, &ncrse,
-                                  m_xp[thread_num].dataPtr() +np_current,
-                                  m_yp[thread_num].dataPtr() +np_current,
-                                  m_zp[thread_num].dataPtr() +np_current,
-                                  wptmp,
-                                  &this->charge,
-                                  &cxyzmin_tile[0], &cxyzmin_tile[1], &cxyzmin_tile[2],
-                                  &cdx[0], &cdx[1], &cdx[2], &nx, &ny, &nz,
-                                  &ngJ, &ngJ, &ngJ,
-                                  &WarpX::nox,&WarpX::noy,&WarpX::noz,
-                                  &lvect, &WarpX::current_deposition_algo);
-          amrex::ParallelFor (ncrse, [=] AMREX_GPU_DEVICE (long ip) {
-                  wptmp[ip] = p_wp[ip] * p_gaminv[ip] * p_uzp[ip];
-          });
-          warpx_charge_deposition(jz_ptr, &ncrse,
-                                  m_xp[thread_num].dataPtr() +np_current,
-                                  m_yp[thread_num].dataPtr() +np_current,
-                                  m_zp[thread_num].dataPtr() +np_current,
-                                  wptmp,
-                                  &this->charge,
-                                  &cxyzmin_tile[0], &cxyzmin_tile[1], &cxyzmin_tile[2],
-                                  &cdx[0], &cdx[1], &cdx[2], &nx, &ny, &nz,
-                                  &ngJ, &ngJ, &ngJ,
-                                  &WarpX::nox,&WarpX::noy,&WarpX::noz,
-                                  &lvect, &WarpX::current_deposition_algo);
-      } else {
-          warpx_current_deposition(
-                               jx_ptr, &ngJ, jxntot.getVect(),
-                               jy_ptr, &ngJ, jyntot.getVect(),
-                               jz_ptr, &ngJ, jzntot.getVect(),
-                               &WarpX::nmodes,
-                               &ncrse,
-                               m_xp[thread_num].dataPtr() +np_current,
-                               m_yp[thread_num].dataPtr() +np_current,
-                               m_zp[thread_num].dataPtr() +np_current,
-                               uxp.dataPtr()+np_current,
-                               uyp.dataPtr()+np_current,
-                               uzp.dataPtr()+np_current,
-                               m_giv[thread_num].dataPtr()+np_current,
-                               wp.dataPtr()+np_current, &this->charge,
-                               &cxyzmin_tile[0], &cxyzmin_tile[1], &cxyzmin_tile[2],
-                               &dt, &cdx[0], &cdx[1], &cdx[2],
-                               &WarpX::nox,&WarpX::noy,&WarpX::noz,
-                               &lvect,&WarpX::current_deposition_algo);
-=======
       warpx_current_deposition(
                            jx_ptr, &ngJ, jxntot.getVect(),
                            jy_ptr, &ngJ, jyntot.getVect(),
                            jz_ptr, &ngJ, jzntot.getVect(),
+                           &WarpX::nmodes,
                            &ncrse,
                            m_xp[thread_num].dataPtr() +np_current,
                            m_yp[thread_num].dataPtr() +np_current,
@@ -600,7 +441,6 @@
                            &dt, &cdx[0], &cdx[1], &cdx[2],
                            &WarpX::nox,&WarpX::noy,&WarpX::noz, &j_is_nodal,
                            &lvect,&WarpX::current_deposition_algo);
->>>>>>> e4fa67f9
 #ifdef WARPX_RZ
        warpx_current_deposition_rz_volume_scaling(
                                   jx_ptr, &ngJ, jxntot.getVect(),
