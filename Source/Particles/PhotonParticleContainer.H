--- conflicted
+++ resolved
@@ -73,15 +73,12 @@
                                 int lev,
                                 int depos_lev,
                                 amrex::Real dt) override {};
-<<<<<<< HEAD
-=======
     //Photons are not leptons
     virtual bool AmIALepton () override
     {
         return false;
     };
 
->>>>>>> 711d85d8
 };
 
 #endif // #ifndef WARPX_PhotonParticleContainer_H_