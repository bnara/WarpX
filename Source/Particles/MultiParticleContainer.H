--- conflicted
+++ resolved
@@ -135,14 +135,8 @@
 
     void Checkpoint (const std::string& dir) const;
 
-<<<<<<< HEAD
-    void WritePlotFile( const std::string& dir,
-                        const amrex::Vector<std::string>& real_names) const;
-
-=======
     void WritePlotFile (const std::string& dir) const;
     
->>>>>>> 6faec7af
     void Restart (const std::string& dir);
 
     void PostRestart ();
