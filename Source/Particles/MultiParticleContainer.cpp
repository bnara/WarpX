--- conflicted
+++ resolved
@@ -521,11 +521,9 @@
         std::unique_ptr< WarpXParticleContainer>& pc_product,
         amrex::Gpu::ManagedVector<int>& is_ionized)
     {
-<<<<<<< HEAD
+        BL_PROFILE("createIonizedParticles");
+
         const int * const AMREX_RESTRICT p_is_ionized = is_ionized.dataPtr();
-=======
-        BL_PROFILE("createIonizedParticles");
->>>>>>> 30fa1002
 
         const int grid_id = mfi.index();
         const int tile_id = mfi.LocalTileIndex();
@@ -560,13 +558,11 @@
         // is_ionized. However, for indices where is_ionized is 1, the
         // inclusive scan gives the same result with an offset of 1.
         // The advantage of inclusive_scan is that the sum of is_ionized
-        // is in the last element, so no other reduction required to get
+        // is in the last element, so no other reduction is required to get
         // number of particles.
         amrex::Gpu::inclusive_scan(is_ionized.begin(), is_ionized.end(), i_product.begin());
         int np_ionized = i_product[np_source-1];
-        if (np_ionized == 0){
-            return;
-        }
+        if (np_ionized == 0) return;
         int* AMREX_RESTRICT p_i_product = i_product.dataPtr();
 
         // Get product particle data
