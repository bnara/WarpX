--- conflicted
+++ resolved
@@ -412,101 +412,4 @@
 
   end subroutine
 
-<<<<<<< HEAD
-
-  ! _________________________________________________________________
-  !>
-  !> @brief
-  !> Main function in warpx for evolving the electric field
-  !>
-  subroutine warpx_push_evec(ex,ey,ez,bx,by,bz,jx,jy,jz,mudt,    &
-       dtsdx,dtsdy,dtsdz,nx,ny,nz,   &
-       norderx,nordery,norderz,             &
-       nxguard,nyguard,nzguard,nxs,nys,nzs, &
-       l_nodalgrid) &  !!!!!
-       bind(C, name="warpx_push_evec")
-
-    integer(c_long) :: nx,ny,nz,nxguard,nyguard,nzguard,nxs,nys,nzs,norderx,nordery,norderz
-    real(c_real), intent(IN OUT), dimension(-nxguard:nx+nxguard,&
-         &                                  -nyguard:ny+nyguard,&
-         &                                  -nzguard:nz+nzguard) :: ex,ey,ez
-    real(c_real), intent(IN), dimension(-nxguard:nx+nxguard,&
-         &                                  -nyguard:ny+nyguard,&
-         &                                  -nzguard:nz+nzguard) :: bx,by,bz
-    real(c_real), intent(IN), dimension(-nxguard:nx+nxguard,&
-         &                              -nyguard:ny+nyguard,&
-         &                              -nzguard:nz+nzguard) :: jx, jy, jz
-    real(c_real), intent(IN) :: mudt,dtsdx(norderx/2),dtsdy(nordery/2),dtsdz(norderz/2)
-    integer(c_int)           :: l_nodalgrid
-    logical(pxr_logical)     :: pxr_l_nodalgrid
-
-    pxr_l_nodalgrid = l_nodalgrid .eq. 1
-
-    if ((norderx.eq.2).and.(nordery.eq.2).and.(norderz.eq.2)) then
-
-      call WRPX_PXR_PUSH_EVEC(ex,ey,ez,bx,by,bz,jx,jy,jz,mudt, &
-           dtsdx,dtsdy,dtsdz,nx,ny,nz,   &
-           nxguard,nyguard,nzguard,nxs,nys,nzs, &
-           pxr_l_nodalgrid)
-
-    else
-
-     call WRPX_PXR_PUSH_EVEC_NORDER(ex,ey,ez,bx,by,bz,jx,jy,jz,mudt, &
-          dtsdx,dtsdy,dtsdz,nx,ny,nz,   &
-          norderx,nordery,norderz,             &
-          nxguard,nyguard,nzguard,nxs,nys,nzs, &
-          pxr_l_nodalgrid)
-
-   end if
-
- end subroutine warpx_push_evec
-
-  ! _________________________________________________________________
-  !>
-  !> @brief
-  !> Main function in warpx for evolving the magnetic field
-  !>
-  subroutine warpx_push_bvec(ex,ey,ez,bx,by,bz,                  &
-       dtsdx,dtsdy,dtsdz,nx,ny,nz,          &
-       norderx,nordery,norderz,             &
-       nxguard,nyguard,nzguard,nxs,nys,nzs, &
-       l_nodalgrid) &  !!!!!
-       bind(C, name="warpx_push_bvec")
-
-    integer(c_long) :: nx,ny,nz,nxguard,nyguard,nzguard,nxs,nys,nzs,norderx,nordery,norderz
-    real(c_real), intent(IN OUT), dimension(-nxguard:nx+nxguard,&
-         &                                  -nyguard:ny+nyguard,&
-         &                                  -nzguard:nz+nzguard) :: bx,by,bz
-    real(c_real), intent(IN), dimension(-nxguard:nx+nxguard,&
-         &                              -nyguard:ny+nyguard,&
-         &                              -nzguard:nz+nzguard) :: ex,ey,ez
-    real(c_real), intent(IN) :: dtsdx(norderx/2),dtsdy(nordery/2),dtsdz(norderz/2)
-    integer(c_int)           :: l_nodalgrid
-    logical(pxr_logical)     :: pxr_l_nodalgrid
-
-    pxr_l_nodalgrid = l_nodalgrid .eq. 1
-
-    if ((norderx.eq.2).and.(nordery.eq.2).and.(norderz.eq.2)) then
-
-      call WRPX_PXR_PUSH_BVEC(ex,ey,ez,bx,by,bz,                  &
-           dtsdx,dtsdy,dtsdz,nx,ny,nz,          &
-           nxguard,nyguard,nzguard,nxs,nys,nzs, &
-           pxr_l_nodalgrid)
-
-    else
-
-      call WRPX_PXR_PUSH_BVEC_NORDER(ex,ey,ez,bx,by,bz,                  &
-           dtsdx,dtsdy,dtsdz,nx,ny,nz,          &
-           norderx,nordery,norderz,             &
-           nxguard,nyguard,nzguard,nxs,nys,nzs, &
-           pxr_l_nodalgrid)
-
-    endif
-
-
-  end subroutine warpx_push_bvec
-
-end module warpx_to_pxr_module
-=======
-end module warpx_to_pxr_module
->>>>>>> ac5fbbb6
+end module warpx_to_pxr_module