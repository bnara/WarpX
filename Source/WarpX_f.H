--- conflicted
+++ resolved
@@ -16,17 +16,10 @@
 extern "C"
 {
 	// Charge deposition
-<<<<<<< HEAD
-	void warpx_charge_deposition(amrex::Real* rho, 
+	void warpx_charge_deposition(amrex::Real* rho,
                         const long* np,	const amrex::Real* xp, const amrex::Real* yp, const amrex::Real* zp,	const amrex::Real* w,
 			const amrex::Real* q, const amrex::Real* xmin, const amrex::Real* ymin, const amrex::Real* zmin,
 			const amrex::Real* dx, const amrex::Real* dy, const amrex::Real* dz,
-=======
-	void warpx_charge_deposition(Real* rho,
-                        const long* np,	const Real* xp, const Real* yp, const Real* zp,	const Real* w,
-			const Real* q, const Real* xmin, const Real* ymin, const Real* zmin,
-			const Real* dx, const Real* dy, const Real* dz,
->>>>>>> 7f971f06
 			const long* nx, const long* ny, const long* nz,
 			const long* nxguard, const long* nyguard, const long* nzguard,
 			const long* nox, const long* noy,const long* noz,
@@ -34,23 +27,13 @@
 
 	// Current deposition
 
-<<<<<<< HEAD
 	void warpx_current_deposition(amrex::Real* jx, amrex::Real* jy, amrex::Real* jz, const long* np,
 			const amrex::Real* xp, const amrex::Real* yp, const amrex::Real* zp,
 			const amrex::Real* uxp, const amrex::Real* uyp,const amrex::Real* uzp,
 			const amrex::Real* gip, const amrex::Real* w, const amrex::Real* q,
 			const amrex::Real* xmin, const amrex::Real* ymin, const amrex::Real* zmin,
-			const amrex::Real* dt, 
+			const amrex::Real* dt,
 			const amrex::Real* dx, const amrex::Real* dy, const amrex::Real* dz,
-=======
-	void warpx_current_deposition(Real* jx, Real* jy, Real* jz, const long* np,
-			const Real* xp, const Real* yp, const Real* zp,
-			const Real* uxp, const Real* uyp,const Real* uzp,
-			const Real* gip, const Real* w, const Real* q,
-			const Real* xmin, const Real* ymin, const Real* zmin,
-			const Real* dt,
-			const Real* dx, const Real* dy, const Real* dz,
->>>>>>> 7f971f06
 			const long* nx, const long* ny, const long* nz,
 			const long* nxguard, const long* nyguard, const long* nzguard,
 			const long* nox, const long* noy,const long* noz,
@@ -58,21 +41,12 @@
 
 	// Field gathering
 
-<<<<<<< HEAD
-	void warpx_geteb_energy_conserving(const long* np, 
+	void warpx_geteb_energy_conserving(const long* np,
 			const amrex::Real* xp, const amrex::Real* yp, const amrex::Real* zp,
 			amrex::Real* exp, amrex::Real* eyp, amrex::Real* ezp,
 		        amrex::Real* bxp, amrex::Real* byp, amrex::Real* bzp,
 			const amrex::Real* xmin, const amrex::Real* ymin, const amrex::Real* zmin,
 			const amrex::Real* dx, const amrex::Real* dy, const amrex::Real* dz,
-=======
-	void warpx_geteb_energy_conserving(const long* np,
-			const Real* xp, const Real* yp, const Real* zp,
-			Real* exp, Real* eyp, Real* ezp,
-		        Real* bxp, Real* byp, Real* bzp,
-			const Real* xmin, const Real* ymin, const Real* zmin,
-			const Real* dx, const Real* dy, const Real* dz,
->>>>>>> 7f971f06
 			const long* nx, const long* ny, const long* nz,
 			const long* nxguard, const long* nyguard, const long* nzguard,
 			const long* nox, const long* noy, const long* noz,
@@ -94,38 +68,9 @@
 
   // Laser pusher
 
-<<<<<<< HEAD
-	void warpx_laser_pusher(const long* np,
-				amrex::Real* xp, amrex::Real* yp, amrex::Real* zp,
-				amrex::Real* uxp, amrex::Real* uyp, amrex::Real* uzp, amrex::Real* gaminv,
-				const amrex::Real* charge, const amrex::Real* dt,
-				const long* laser_pusher_algo);
-
-	// Maxwell solver
-
-	void warpx_push_evec( amrex::Real* ex, amrex::Real* ey, amrex::Real* ez,
-			const amrex::Real* bx, const amrex::Real* by, const amrex::Real* bz,
-			const amrex::Real* jx, const amrex::Real* jy, const amrex::Real* jz,
-			const amrex::Real* mudt,
-			const amrex::Real* dtsdx, const amrex::Real* dtsdy, const amrex::Real* dtsdz, 
-			const long* nxlocal, const long* nylocal, const long* nzlocal,
-			const long* nxorder, const long* nyorder, const long* nzorder,
-			const long* nxguard, const long* nyguard, const long* nzguard, 
-			const long* nxs, const long* nys, const long* nzs,
-			const int* l_nodal );
-
-	void warpx_push_bvec( const amrex::Real* ex, const amrex::Real* ey, const amrex::Real* ez,
-			amrex::Real* bx, amrex::Real* by, amrex::Real* bz,
-			const amrex::Real* dtsdx, const amrex::Real* dtsdy, const amrex::Real* dtsdz, 
-			const long* nxlocal, const long* nylocal, const long* nzlocal,
-			const long* nxorder, const long* nyorder, const long* nzorder,
-			const long* nxguard, const long* nyguard, const long* nzguard, 
-			const long* nxs, const long* nys, const long* nzs,
-			const int* l_nodal );
-=======
 	void warpx_gaussian_laser( const long* np,
-				Real* Xp, Real* Yp, Real* t, Real* wavelength, Real* e_max, Real* waist,
-				Real* duration, Real* t_peak, Real* f, Real* amplitude );
+				amrex::Real* Xp, amrex::Real* Yp, amrex::Real* t, amrex::Real* wavelength, amrex::Real* e_max, amrex::Real* waist,
+				amrex::Real* duration, amrex::Real* t_peak, amrex::Real* f, amrex::Real* amplitude );
 
 	// Maxwell solver
 
@@ -139,8 +84,8 @@
 				const BL_FORT_FAB_ARG_3D(jx),
 				const BL_FORT_FAB_ARG_3D(jy),
 				const BL_FORT_FAB_ARG_3D(jz),
-				const Real* mudt,
-				const Real* dtsdx, const Real* dtsdy, const Real* dtsdz,
+				const amrex::Real* mudt,
+				const amrex::Real* dtsdx, const amrex::Real* dtsdy, const amrex::Real* dtsdz,
 				const int* norder);
 
         void WRPX_PXR_PUSH_BVEC(const int* lo, const int* hi,
@@ -150,9 +95,8 @@
 				BL_FORT_FAB_ARG_3D(bx),
 				BL_FORT_FAB_ARG_3D(by),
 				BL_FORT_FAB_ARG_3D(bz),
-				const Real* dtsdx, const Real* dtsdy, const Real* dtsdz,
+				const amrex::Real* dtsdx, const amrex::Real* dtsdy, const amrex::Real* dtsdz,
 				const int* norder);
->>>>>>> 7f971f06
 
 #ifdef USE_OPENBC_POISSON
     void warpx_openbc_potential (amrex::Real* rho, amrex::Real* phi, const amrex::Real* dx);
@@ -164,11 +108,5 @@
 			  BL_FORT_FAB_ARG_3D(Ex),
 			  BL_FORT_FAB_ARG_3D(Ey),
 			  BL_FORT_FAB_ARG_3D(Ez),
-<<<<<<< HEAD
 			  const amrex::Real* dx);
-			  			  
-=======
-			  const Real* dx);
-
->>>>>>> 7f971f06
 }