--- conflicted
+++ resolved
@@ -221,7 +221,7 @@
                 FillZero(idim, sigma[idim], sigma_star[idim], overlap);
             } else {
                 amrex::Abort("SigmaBox::SigmaBox(): side_faces, how did this happen?\n");
-            }    
+            }
         }
 
         for (auto gid : direct_faces)
@@ -327,7 +327,7 @@
     }
 }
 
-PML::PML (const BoxArray& grid_ba, const DistributionMapping& grid_dm, 
+PML::PML (const BoxArray& grid_ba, const DistributionMapping& grid_dm,
           const Geometry* geom, const Geometry* cgeom,
           int ncell, int delta, int ref_ratio, int do_dive_cleaning, int do_moving_window)
     : m_geom(geom),
@@ -347,7 +347,7 @@
     int ngb = 2;
     int ngf = (do_moving_window) ? 2 : 0;
     if (WarpX::maxwell_fdtd_solver_id == 1) ngf = std::max( ngf, 1 );
-    
+
     pml_E_fp[0].reset(new MultiFab(amrex::convert(ba,WarpX::Ex_nodal_flag), dm, 3, nge));
     pml_E_fp[1].reset(new MultiFab(amrex::convert(ba,WarpX::Ey_nodal_flag), dm, 3, nge));
     pml_E_fp[2].reset(new MultiFab(amrex::convert(ba,WarpX::Ez_nodal_flag), dm, 3, nge));
@@ -388,7 +388,7 @@
         pml_B_cp[0].reset(new MultiFab(amrex::convert(cba,WarpX::Bx_nodal_flag), cdm, 2, ngb));
         pml_B_cp[1].reset(new MultiFab(amrex::convert(cba,WarpX::By_nodal_flag), cdm, 2, ngb));
         pml_B_cp[2].reset(new MultiFab(amrex::convert(cba,WarpX::Bz_nodal_flag), cdm, 2, ngb));
-        
+
         pml_E_cp[0]->setVal(0.0);
         pml_E_cp[1]->setVal(0.0);
         pml_E_cp[2]->setVal(0.0);
@@ -416,7 +416,7 @@
             domain.grow(idim, ncell);
         }
     }
-    
+
     BoxList bl;
     for (int i = 0, N = grid_ba.size(); i < N; ++i)
     {
@@ -428,7 +428,7 @@
         Box bx = grid_bx;
         bx.grow(ncell);
         bx &= domain;
-        
+
         Vector<Box> bndryboxes;
 #if (AMREX_SPACEDIM == 3)
         int kbegin = -1, kend = 1;
@@ -445,7 +445,7 @@
                         if (b.ok()) {
                             bndryboxes.push_back(b);
                         }
-                    } 
+                    }
                 }
             }
         }
@@ -460,7 +460,7 @@
             }
         }
     }
-    
+
     BoxArray ba(bl);
     ba.removeOverlap(false);
 
@@ -520,13 +520,8 @@
 PML::ExchangeB (const std::array<amrex::MultiFab*,3>& B_fp,
                 const std::array<amrex::MultiFab*,3>& B_cp)
 {
-<<<<<<< HEAD
-    ExchangeB(PatchType::fine, B_fp);
-    ExchangeB(PatchType::coarse, B_cp);
-=======
   ExchangeB(PatchType::fine, B_fp);
   ExchangeB(PatchType::coarse, B_cp);
->>>>>>> 68843f74
 }
 
 void
@@ -552,7 +547,7 @@
                 const std::array<amrex::MultiFab*,3>& E_cp)
 {
     ExchangeB(PatchType::fine, E_fp);
-    ExchangeB(PatchType::coarse, E_cp);    
+    ExchangeB(PatchType::coarse, E_cp);
 }
 
 void
@@ -607,10 +602,10 @@
         if (ncp == 3) {
             MultiFab::Add(totpmlmf,pml,2,0,1,0);
         }
-        
+
         MultiFab::Copy(tmpregmf, reg, 0, 0, 1, ngr);
         tmpregmf.ParallelCopy(totpmlmf, 0, 0, 1, IntVect(0), ngr, period);
-        
+
 #ifdef _OPENMP
 #pragma omp parallel
 #endif
@@ -657,11 +652,7 @@
         pml_E_fp[0]->FillBoundary(period);
         pml_E_fp[1]->FillBoundary(period);
         pml_E_fp[2]->FillBoundary(period);
-<<<<<<< HEAD
-    }    
-=======
-    }
->>>>>>> 68843f74
+    }
     else if (patch_type == PatchType::coarse && pml_E_cp[0] && pml_E_cp[0]->nGrowVect().max() > 0)
     {
         const auto& period = m_cgeom->periodicity();
@@ -687,11 +678,7 @@
         pml_B_fp[0]->FillBoundary(period);
         pml_B_fp[1]->FillBoundary(period);
         pml_B_fp[2]->FillBoundary(period);
-<<<<<<< HEAD
-    }    
-=======
-    }
->>>>>>> 68843f74
+    }
     else if (patch_type == PatchType::coarse && pml_B_cp[0])
     {
         const auto& period = m_cgeom->periodicity();
@@ -715,11 +702,7 @@
     {
         const auto& period = m_geom->periodicity();
         pml_F_fp->FillBoundary(period);
-<<<<<<< HEAD
-    }    
-=======
-    }
->>>>>>> 68843f74
+    }
     else if (patch_type == PatchType::coarse && pml_F_cp && pml_F_cp->nGrowVect().max() > 0)
     {
         const auto& period = m_cgeom->periodicity();
