--- conflicted
+++ resolved
@@ -17,13 +17,10 @@
 #################################
 ############ NUMERICS ###########
 #################################
-<<<<<<< HEAD
 algo.current_deposition = esirkepov
 algo.charge_deposition = standard
 algo.field_gathering = standard
 algo.particle_pusher = boris
-=======
->>>>>>> 21726e22
 interpolation.nox = 3 # Particle interpolation order. Must be the same in x, y, and z
 interpolation.noy = 3
 interpolation.noz = 3
